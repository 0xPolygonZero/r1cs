--- conflicted
+++ resolved
@@ -1,14 +1,8 @@
 //! This module extends GadgetBuilder with an implementation of MiMC.
 
-<<<<<<< HEAD
 #[cfg(feature = "no-std")]
 use alloc::vec::Vec;
 
-use rand::SeedableRng;
-use rand_chacha::ChaChaRng;
-
-=======
->>>>>>> 0036b44a
 use crate::expression::Expression;
 use crate::field::{Element, Field};
 use crate::gadget_builder::GadgetBuilder;
