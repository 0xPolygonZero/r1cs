<<<<<<< HEAD
#[cfg(feature = "no-std")]
use alloc::vec::Vec;

use crate::{Expression, Field, GadgetBuilder, MdsMatrix, MultiPermutation, Permutation};
=======
use crate::{Element, Expression, Field, GadgetBuilder, InversePermutation, MdsMatrix, MonomialPermutation, MultiPermutation, Permutation};

const DEFAULT_SECURITY_LEVEL: usize = 128;

/// An S-Box that can be used with Poseidon.
#[derive(Copy, Clone, Debug)]
pub enum PoseidonSbox {
    Exponentiation3,
    Exponentiation5,
    Inverse,
}
>>>>>>> f00828e3

/// The Poseidon permutation.
pub struct Poseidon<F: Field> {
    width: usize,
    num_rounds: NumberOfRounds,
    sbox: PoseidonSbox,
    mds_matrix: MdsMatrix<F>,
}

#[derive(Copy, Clone, Debug)]
pub struct NumberOfRounds {
    full: usize,
    partial: usize,
}

impl<F: Field> Poseidon<F> {
    /// TODO: Generate an MDS matrix instead of making the caller supply one.
    pub fn new(width: usize, mds_matrix: MdsMatrix<F>) -> Self {
        // Determine the optimal S-box, based on the guidance in the paper.
        let sbox = match Element::<F>::largest_element() {
            ref x if x.gcd(&3u8.into()).is_one() => PoseidonSbox::Exponentiation3,
            ref x if x.gcd(&5u8.into()).is_one() => PoseidonSbox::Exponentiation5,
            _ => PoseidonSbox::Inverse,
        };

        // Determine the optimal numbers of full and partial rounds.
        let num_rounds = secure_num_rounds_padded::<F>(sbox, width);

        Poseidon {
            width,
            num_rounds,
            sbox,
            mds_matrix,
        }
    }

    fn sbox_permute(&self, builder: &mut GadgetBuilder<F>, x: &Expression<F>) -> Expression<F> {
        self.sbox_to_permutation().permute(builder, x)
    }

    fn sbox_inverse(&self, builder: &mut GadgetBuilder<F>, x: &Expression<F>) -> Expression<F> {
        self.sbox_to_permutation().inverse(builder, x)
    }

    fn sbox_to_permutation(&self) -> Box<dyn Permutation<F>> {
        match &self.sbox {
            PoseidonSbox::Inverse => Box::new(InversePermutation),
            PoseidonSbox::Exponentiation3 => Box::new(MonomialPermutation::new(Element::from(3u8))),
            PoseidonSbox::Exponentiation5 => Box::new(MonomialPermutation::new(Element::from(5u8))),
        }
    }
}

impl<F: Field> MultiPermutation<F> for Poseidon<F> {
    fn width(&self) -> usize {
        self.width
    }

    fn permute(&self, builder: &mut GadgetBuilder<F>, inputs: &[Expression<F>])
               -> Vec<Expression<F>> {
        assert_eq!(inputs.len(), self.width);

        let rounds = self.num_rounds.full + self.num_rounds.partial;
        assert!(self.num_rounds.full % 2 == 0, "asymmetric permutation configuration");
        let full_rounds_per_side = self.num_rounds.full / 2;

        let mut current = inputs.to_vec();//.to_owned();
        for round in 0..rounds {
            // Sub words layer.
            let full = round < full_rounds_per_side || round >= rounds - full_rounds_per_side;
            if full {
                current = current.into_iter()
                    .map(|exp| self.sbox_permute(builder, &exp))
                    .collect();
            } else {
                current[0] = self.sbox_permute(builder, &current[0]);
            }

            // Mix layer.
            current = &self.mds_matrix * current.as_slice();
        }

        current.to_vec()
    }

    fn inverse(&self, builder: &mut GadgetBuilder<F>, outputs: &[Expression<F>])
               -> Vec<Expression<F>> {
        assert_eq!(outputs.len(), self.width);

        let rounds = self.num_rounds.full + self.num_rounds.partial;
        assert!(self.num_rounds.full % 2 == 0, "asymmetric permutation configuration");
        let full_rounds_per_side = self.num_rounds.full / 2;

        let mut current = outputs.to_vec();//.to_owned();
        for round in 0..rounds {
            // Mix layer.
            current = &self.mds_matrix * current.as_slice();

            // Sub words layer.
            let full = round < full_rounds_per_side || round >= rounds - full_rounds_per_side;
            if full {
                current = current.into_iter()
                    .map(|exp| self.sbox_inverse(builder, &exp))
                    .collect();
            } else {
                current[0] = self.sbox_inverse(builder, &current[0]);
            }
        }

        current
    }
}

#[cfg(test)]
mod tests {
    use itertools::Itertools;

    use crate::{Expression, GadgetBuilder, MdsMatrix, MultiPermutation, Poseidon};
    use crate::poseidon::NumberOfRounds;
    use crate::PoseidonSbox::Exponentiation3;
    use crate::test_util::F11;

    #[test]
    fn poseidon_x3_f11() {
        let mds_matrix = MdsMatrix::<F11>::new(vec![
            vec![2u8.into(), 3u8.into(), 1u8.into(), 1u8.into()],
            vec![1u8.into(), 2u8.into(), 3u8.into(), 1u8.into()],
            vec![1u8.into(), 1u8.into(), 2u8.into(), 3u8.into()],
            vec![3u8.into(), 1u8.into(), 1u8.into(), 2u8.into()],
        ]);

        let poseidon = Poseidon {
            width: 4,
            num_rounds: NumberOfRounds { full: 4, partial: 6 },
            sbox: Exponentiation3,
            mds_matrix,
        };

        let mut builder = GadgetBuilder::new();
        let input_wires = builder.wires(4);
        let input_exps = input_wires.iter().map(Expression::from).collect_vec();
        let _outputs = poseidon.permute(&mut builder, &input_exps);
        let gadget = builder.build();

        let mut values = values!(
            input_wires[0] => 0u8.into(), input_wires[1] => 1u8.into(),
            input_wires[2] => 2u8.into(), input_wires[3] => 3u8.into());
        assert!(gadget.execute(&mut values));
    }
}

/// Selects a number of full and partial rounds so as to provide plausible security, including a
/// reasonable security margin as suggested by the Poseidon authors.
fn secure_num_rounds_padded<F: Field>(sbox: PoseidonSbox, width: usize) -> NumberOfRounds {
    let unpadded = secure_num_rounds_unpadded::<F>(sbox, width);
    NumberOfRounds {
        full: unpadded.full + 2,
        partial: (unpadded.partial as f64 * 1.075).round() as usize,
    }
}

fn secure_num_rounds_unpadded<F: Field>(sbox: PoseidonSbox, width: usize) -> NumberOfRounds {
    let mut full = 6;
    let mut best_rounds = NumberOfRounds {
        full,
        partial: secure_partial_rounds_unpadded::<F>(sbox, width, full),
    };
    let mut best_sboxes = num_sboxes(width, best_rounds);

    loop {
        // We increment by 2 to maintain symmetry.
        full += 2;

        let rounds = NumberOfRounds {
            full,
            partial: secure_partial_rounds_unpadded::<F>(sbox, width, full),
        };
        let sboxes = num_sboxes(width, rounds);

        if sboxes > best_sboxes {
            // The cost is starting to increase. Terminate with the best configuration we found.
            break best_rounds;
        }

        best_rounds = rounds;
        best_sboxes = sboxes;
    }
}

fn secure_partial_rounds_unpadded<F: Field>(
    sbox: PoseidonSbox, width: usize, full_rounds: usize
) -> usize {
    // We could do an exponential search here, but brute force seems fast enough.
    let mut partial = 0;
    loop {
        if !is_attackable::<F>(sbox, width, NumberOfRounds { full: full_rounds, partial }) {
            break partial
        }
        partial += 1;
    }
}

fn is_attackable<F: Field>(sbox: PoseidonSbox, width: usize, num_rounds: NumberOfRounds) -> bool {
    match sbox {
        PoseidonSbox::Exponentiation3 => is_attackable_exponentiation_3::<F>(width, num_rounds),
        PoseidonSbox::Exponentiation5 => is_attackable_exponentiation_5::<F>(width, num_rounds),
        PoseidonSbox::Inverse => is_attackable_inverse::<F>(width, num_rounds),
    }
}

fn is_attackable_exponentiation_3<F: Field>(width: usize, num_rounds: NumberOfRounds) -> bool {
    let inequality_1 = (num_rounds.full + num_rounds.partial) as f64
        <= 2f64.log(3f64) * min_n_m::<F>() + (width as f64).log2();
    let inequality_2a = (num_rounds.full + num_rounds.partial) as f64
        <= 0.32 * min_n_m::<F>();
    let inequality_2b = ((width - 1) * num_rounds.full + num_rounds.partial) as f64
        <= 0.18 * min_n_m::<F>() - 1.0;
    inequality_1 || inequality_2a || inequality_2b
}

fn is_attackable_exponentiation_5<F: Field>(width: usize, num_rounds: NumberOfRounds) -> bool {
    let inequality_1 = (num_rounds.full + num_rounds.partial) as f64
        <= 2f64.log(5f64) * min_n_m::<F>() + (width as f64).log2();
    let inequality_2a = (num_rounds.full + num_rounds.partial) as f64
        <= 0.21 * min_n_m::<F>();
    let inequality_2b = ((width - 1) * num_rounds.full + num_rounds.partial) as f64
        <= 0.14 * min_n_m::<F>() - 1.0;
    inequality_1 || inequality_2a || inequality_2b
}

fn is_attackable_inverse<F: Field>(width: usize, num_rounds: NumberOfRounds) -> bool {
    let inequality_1 = num_rounds.full as f64 * (width as f64).log2() + num_rounds.partial as f64
        <= (width as f64).log2() + 0.5 + min_n_m::<F>();
    // In the paper, inequality (2a) is identical to (1) for the case of 1/x, so we omit it.
    let inequality_2 = ((width - 1) * num_rounds.full + num_rounds.partial) as f64
        <= 0.25 * min_n_m::<F>() - 1.0;
    inequality_1 || inequality_2
}

/// The minimum of the field size (in bits) and the security level, which the paper calls
/// `min{n, M}`.
fn min_n_m<F: Field>() -> f64 {
    DEFAULT_SECURITY_LEVEL.min(Element::<F>::max_bits()) as f64
}

fn num_sboxes(width: usize, num_rounds: NumberOfRounds) -> usize {
    num_rounds.full * width + num_rounds.partial
}<|MERGE_RESOLUTION|>--- conflicted
+++ resolved
@@ -1,9 +1,6 @@
-<<<<<<< HEAD
 #[cfg(feature = "no-std")]
 use alloc::vec::Vec;
 
-use crate::{Expression, Field, GadgetBuilder, MdsMatrix, MultiPermutation, Permutation};
-=======
 use crate::{Element, Expression, Field, GadgetBuilder, InversePermutation, MdsMatrix, MonomialPermutation, MultiPermutation, Permutation};
 
 const DEFAULT_SECURITY_LEVEL: usize = 128;
@@ -15,7 +12,6 @@
     Exponentiation5,
     Inverse,
 }
->>>>>>> f00828e3
 
 /// The Poseidon permutation.
 pub struct Poseidon<F: Field> {
